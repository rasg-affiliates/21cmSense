--- conflicted
+++ resolved
@@ -5,15 +5,9 @@
 simple, and suited to the needs of this particular package.
 """
 
-<<<<<<< HEAD
-=======
+import attr
 import collections
 import logging
-from collections import defaultdict
-
->>>>>>> 731a5434
-import attr
-import collections
 import numpy as np
 import tqdm
 import yaml
