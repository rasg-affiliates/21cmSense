--- conflicted
+++ resolved
@@ -9,17 +9,10 @@
 from astropy.io.misc import yaml
 from attr import validators as vld
 from collections import defaultdict
-<<<<<<< HEAD
 from functools import cached_property, partial
 from hickleable import hickleable
 from os import path
 from typing import Any, Callable
-=======
-from functools import cached_property
-from hickleable import hickleable
-from os import path
-from typing import Any
->>>>>>> 868e1743
 
 from . import _utils as ut
 from . import conversions as conv
@@ -175,14 +168,10 @@
         d["cosmo"] = Planck15.from_format(d["cosmo"])
         self.__dict__.update(d)
 
-<<<<<<< HEAD
     @lst_bin_size.validator
-=======
-    @obs_duration.validator
->>>>>>> 868e1743
     def _obs_duration_vld(self, att, val):
         if val > self.time_per_day:
-            raise ValueError("obs_duration must be <= time_per_day")
+            raise ValueError("lst_bin_size must be <= time_per_day")
 
     @integration_time.validator
     def _integration_time_vld(self, att, val):
