"""
Common 21 cm conversions.

Provides conversions between observing co-ordinates and cosmological co-ordinates.
"""
import numpy as np
from astropy import constants as cnst
from astropy import units as un
from astropy.cosmology import FLRW, Planck15
from astropy.cosmology.units import littleh
from typing import Union

from . import types as tp

# The frequency of the 21cm line emission.
f21 = 1.42040575177 * un.GHz


@un.quantity_input
def f2z(fq: tp.Frequency) -> float:
    """
    Convert frequency to redshift for 21 cm line.

    Parameters
    ----------
    fq : float or astropy.Quantity
        If float, it is interpreted as being in GHz.

    Returns
    -------
    dimensionless astropy.Quantity : The redshift
    """
    return float(f21 / fq - 1)


@un.quantity_input
def z2f(z: Union[float, np.array]) -> un.Quantity[un.GHz]:
    """
    Convert redshift to z=0 frequency for 21 cm line.

    Parameters
    ----------
    z
        Redshift

    Returns
    -------
    astropy.Quantity : the frequency
    """
    return f21 / (1 + z)


def dL_dth(
    z: Union[float, np.array],
    cosmo: FLRW = Planck15,
    approximate=False,
) -> un.Quantity[un.Mpc / un.rad / littleh]:
    """
    Return the factor to convert radians to transverse distance at redshift z.

    Parameters
    ----------
    z : float
        The redshift

    Returns
    -------
    astropy.Quantity : the factor (in Mpc/h/radian) which converts from an angle
        to a transverse distance.

    Notes
    -----
    From Furlanetto et al. (2006)
    """
    if approximate:
        return (
            (1.9 * (1.0 / un.arcmin) * ((1 + z) / 10.0) ** 0.2).to(1 / un.rad)
            * un.Mpc
            / littleh
        )
    else:
        return cosmo.h * cosmo.comoving_transverse_distance(z) / un.rad / littleh


def dL_df(
    z: Union[float, np.array],
    cosmo: FLRW = Planck15,
    approximate=False,
) -> un.Quantity[un.Mpc / un.MHz / littleh]:
    """
    Get the factor to convert bandwidth to line-of-sight distance in Mpc/h.

    Parameters
    ----------
    z : float
        The redshift
    """
    if approximate:
        return (
            (1.7 / 0.1)
            * ((1 + z) / 10.0) ** 0.5
            * (cosmo.Om0 / 0.15) ** -0.5
            * un.Mpc
            / littleh
            / un.MHz
        )
    else:
        return (cosmo.h * cnst.c * (1 + z) / (z2f(z) * cosmo.H(z) * littleh)).to(
            "Mpc/(MHz*littleh)"
        )


def dk_du(
    z: Union[float, np.array],
    cosmo: FLRW = Planck15,
    approximate=False,
) -> un.Quantity[littleh / un.Mpc]:
    """
    Get factor converting bl length in wavelengths to h/Mpc.

    Parameters
    ----------
    z : float
        redshift

    Notes
    -----
    Valid for u >> 1
    """
    # from du = 1/dth, which derives from du = d(sin(th)) using the small-angle approx
    return 2 * np.pi / dL_dth(z, cosmo, approximate=approximate) / un.rad


def dk_deta(
    z: Union[float, np.array],
    cosmo: FLRW = Planck15,
    approximate=False,
) -> un.Quantity[un.MHz * littleh / un.Mpc]:
    """
    Get gactor converting inverse frequency to inverse distance.

    Parameters
    ----------
    z: float
        Redshift
    """
    return 2 * np.pi / dL_df(z, cosmo, approximate=approximate)


def X2Y(
    z: Union[float, np.array],
    cosmo: FLRW = Planck15,
    approximate=False,
<<<<<<< HEAD
) -> un.Quantity[un.Mpc**3 / littleh**3 / un.steradian / un.GHz]:
=======
) -> un.Quantity[un.Mpc**3 / littleh**3 / un.steradian / un.MHz]:
>>>>>>> 868e1743
    """
    Obtain the conversion factor between observing co-ordinates and cosmological volume.

    Parameters
    ----------
    z: float
        Redshift
    cosmo: astropy.cosmology.FLRW instance
        A cosmology.

    Returns
    -------
    astropy.Quantity: the conversion factor. Units are Mpc^3/h^3 / (sr MHz).
    """
    return dL_dth(z, cosmo, approximate=approximate) ** 2 * dL_df(
        z, cosmo, approximate=approximate
    )<|MERGE_RESOLUTION|>--- conflicted
+++ resolved
@@ -151,11 +151,7 @@
     z: Union[float, np.array],
     cosmo: FLRW = Planck15,
     approximate=False,
-<<<<<<< HEAD
-) -> un.Quantity[un.Mpc**3 / littleh**3 / un.steradian / un.GHz]:
-=======
 ) -> un.Quantity[un.Mpc**3 / littleh**3 / un.steradian / un.MHz]:
->>>>>>> 868e1743
     """
     Obtain the conversion factor between observing co-ordinates and cosmological volume.
 
