"""
Classes from which sensitivities can be obtained.

This module modularizes the previous version's `calc_sense.py`, and enables
multiple sensitivity kinds to be defined. By default, a :class:`PowerSpectrum`
sensitivity class is provided, which offers the same results as previous versions.
In the future, we may provide things like ``ImagingSensitivity`` or
``WaveletSensitivity`` for example.
"""
from __future__ import annotations

import attr
import h5py
import hickle
import importlib
import logging
import numpy as np
import tqdm
from astropy import units as un
from astropy.cosmology import LambdaCDM
from astropy.cosmology.units import littleh, with_H0
from astropy.io.misc import yaml
from attr import validators as vld
from cached_property import cached_property
from collections.abc import Mapping
from hickleable import hickleable
from methodtools import lru_cache
from os import path
from pathlib import Path
from typing import Callable

from . import _utils as ut
from . import config
from . import conversions as conv
from . import observation as obs
from . import types as tp
from .theory import _ALL_THEORY_POWER_SPECTRA, EOS2021, TheoryModel

logger = logging.getLogger(__name__)


@hickleable(evaluate_cached_properties=True)
@attr.s(kw_only=True)
class Sensitivity:
    """
    Base class for sensitivity calculations.

    Parameters
    ----------
    observation : :class:`~py21cmsense.Observation` instance
        An object defining the observatory and observation used to derive sensitivity.
    no_ns_baselines : bool, optional
        Remove pure north/south baselines (u=0) from the sensitivity calculation.
        These baselines can potentially have higher systematics, so excluding them
        represents a conservative choice.
    """

    observation: obs.Observation = attr.ib(validator=vld.instance_of(obs.Observation))
    no_ns_baselines: bool = attr.ib(default=False, converter=bool)

    @staticmethod
    def _load_yaml(yaml_file):
        if isinstance(yaml_file, str):
            with open(yaml_file) as fl:
                data = yaml.load(fl)
        elif isinstance(yaml_file, Mapping):
            data = yaml_file
        else:
            raise ValueError(
                "yaml_file must be a string filepath or a raw dict from such a file."
            )
        return data

    @classmethod
    def from_yaml(cls, yaml_file) -> Sensitivity:
        """Construct a :class:`Sensitivity` object from a YAML configuration."""
        data = cls._load_yaml(yaml_file)

        klass = data.pop("class", cls)

        if isinstance(yaml_file, str) and not path.isabs(data["observation"]):
            obsfile = path.join(path.dirname(yaml_file), data.pop("observation"))
        else:
            obsfile = data.pop("observation")

        if obsfile.endswith(".yml"):
            observation = obs.Observation.from_yaml(obsfile)
        elif h5py.is_hdf5(obsfile):
            observation = hickle.load(obsfile)
        else:
            raise ValueError(
                "observation must be a filename with extension .yml or .h5"
            )

        return klass(observation=observation, **data)

    def clone(self, **kwargs):
        """Clone the object with new parameters."""
        return attr.evolve(self, **kwargs)

<<<<<<< HEAD
    def at_frequency(self, frequency: un.Quantity[un.MHz]) -> Sensitivity:
        """Return a new object at a new frequency."""
        return self.clone(
            observation=self.observation.clone(
                observatory=self.observation.observatory.clone(
                    beam=self.observation.observatory.beam.clone(frequency=frequency)
                )
            )
        )

=======
>>>>>>> 868e1743
    @property
    def cosmo(self) -> LambdaCDM:
        """The cosmology to use in the sensitivity calculations."""
        return self.observation.cosmo


@attr.s(kw_only=True)
class PowerSpectrum(Sensitivity):
    """
    A Power Spectrum sensitivity calculator.

    Note that the sensitivity calculation contains two major parts: thermal variance
    and sample variance (aka cosmic variance). The latter requires a model of the power
    spetrum itself, which you should provide via ``k_21`` and ``delta_21``.
    Remember that the power spectrum is redshift dependent, and so should be supplied
    differently at each frequency being calculated.

    Parameters
    ----------
    horizon_buffer : float or Quantity
        A buffer to add to the horizon line in order to excise foreground-contaminated modes.
    foreground_model : str, {moderate, optimistic}
        Which approach to take for foreground excision. Moderate uses a defined horizon buffer,
        while optimistic excludes all k modes inside the primary field of view.
    k_21 : array or Quantity, optional
        An array of wavenumbers used to define a cosmological power spectrum, in order to get
        sample variance. If not a Quantity, will assume k has units of 1/Mpc, though it will
        convert these units to h/Mpc throughout the class. Default is to use built-in
        data file from 21cmFAST.
    delta_21 : array or Quantity, optional
        An array of Delta^2 power spectrum values used for sample variance.
        If not a Quantity, will assume units of mK^2.
    systematics_mask : callable
        A function that takes a single kperp and an array of kpar, and returns a boolean
        array specifying which of the k's are useable after accounting for systematics.
        that is, it returns False for k's affected by systematics.
<<<<<<< HEAD
    taper
        A frequency taper function used to ensure smoothness of a Fourier transform
        over frequency. This reduces the effective amount of data actually used
=======

>>>>>>> 868e1743
    """

    horizon_buffer: tp.Wavenumber = attr.ib(default=0.1 * littleh / un.Mpc)
    foreground_model: str = attr.ib(
        default="moderate", validator=vld.in_(["moderate", "optimistic"])
    )
    theory_model: TheoryModel = attr.ib()

    systematics_mask: Callable | None = attr.ib(None)
    taper: Callable | None = attr.ib(None)

    @horizon_buffer.validator
    def _horizon_buffer_validator(self, att, val):
        tp.vld_unit(littleh / un.Mpc, with_H0(self.cosmo.H0))(self, att, val)
        ut.nonnegative(self, att, val)

    @horizon_buffer.validator
    def _horizon_buffer_validator(self, att, val):
        tp.vld_unit(littleh / un.Mpc, with_H0(self.cosmo.H0))(self, att, val)
        ut.nonnegative(self, att, val)

    @classmethod
    def from_yaml(cls, yaml_file) -> Sensitivity:
        """
        Construct a PowerSpectrum sensitivity from yaml.

        YAML spec has p21 as a file which obtains k_21 and delta_21.
        It is assumed that k in the file is in units of 1/Mpc (true for 21cmFAST).
        """
        data = cls._load_yaml(yaml_file)

        if "plugins" in data:
            if not isinstance(data["plugins"], list):
                raise ValueError(
                    "plugins in YAML file must be a list of modules."
                )  # pragma: no cover

            for mdl in data.pop("plugins"):
                try:
                    importlib.import_module(mdl)
                except Exception as e:
                    raise ImportError(f"Could not import {mdl}") from e

        if "theory_model" in data:
            data["theory_model"] = _ALL_THEORY_POWER_SPECTRA[data["theory_model"]]()

        if isinstance(yaml_file, str):
            obsfile = path.join(path.dirname(yaml_file), data.pop("observation"))
        else:
            obsfile = data.pop("observation")

        data["observation"] = obsfile

        return super().from_yaml(data)

    @theory_model.default
    def _theory_model_default(self):
        return EOS2021()

    @theory_model.validator
    def _theory_model_validator(self, att, val):
        if not isinstance(val, TheoryModel):
            raise ValueError("The theory_model must be an instance of TheoryModel")

    @cached_property
    def k1d(self) -> tp.Wavenumber:
        """1D array of wavenumbers for which sensitivities will be generated."""
        delta = (
            conv.dk_deta(
                self.observation.redshift,
                self.cosmo,
                approximate=self.observation.use_approximate_cosmo,
            )
            / self.observation.bandwidth
        )
        dv = delta.value
        return np.arange(dv, dv * self.observation.n_channels, dv) * delta.unit

    @cached_property
    def X2Y(self) -> un.Quantity[un.Mpc**3 / littleh**3 / un.steradian / un.GHz]:
        """Cosmological scaling factor X^2*Y (eg. Parsons 2012)."""
        return conv.X2Y(
            self.observation.redshift,
            approximate=self.observation.use_approximate_cosmo,
        )

    @cached_property
    def uv_coverage(self) -> np.ndarray:
        """The UV-coverage of the array, with unused/redundant baselines set to zero."""
        grid = self.observation.uv_coverage.copy()
        size = grid.shape[0]

        # Cut unnecessary data out of uv coverage: auto-correlations & half of uv
        # plane (which is not statistically independent for real sky)
        grid[size // 2, size // 2] = 0.0
        grid[:, : size // 2] = 0.0
        grid[size // 2 :, size // 2] = 0.0

        if self.no_ns_baselines:
            grid[:, size // 2] = 0.0

        return grid

    def power_normalisation(self, k: tp.Wavenumber) -> float:
        """Normalisation constant for power spectrum."""
        assert hasattr(k, "unit")
        assert k.unit.is_equivalent(littleh / un.Mpc)

        return (
            self.X2Y
            * self.observation.observatory.beam.b_eff
            * self.observation.bandwidth
            * k**3
            / (2 * np.pi**2)
        ).to_value("")

    def thermal_noise(
        self, k_par: tp.Wavenumber, k_perp: tp.Wavenumber, trms: tp.Temperature
    ) -> tp.Delta:
        """Thermal noise contribution at particular k mode."""
        k = np.sqrt(k_par**2 + k_perp**2)
        scalar = self.power_normalisation(k)
        return scalar * trms.to("mK") ** 2

    def sample_noise(self, k_par: tp.Wavenumber, k_perp: tp.Wavenumber) -> tp.Delta:
        """Sample variance contribution at a particular k mode."""
        k = np.sqrt(k_par**2 + k_perp**2).to_value(
            littleh / un.Mpc if self.theory_model.use_littleh else un.Mpc**-1,
            with_H0(self.cosmo.H0),
        )
        return self.theory_model.delta_squared(self.observation.redshift, k)

    @cached_property
    def _nsamples_2d(
        self,
    ) -> dict[str, dict[tp.Wavenumber, un.Quantity[1 / un.mK**4]]]:
        """Mid-way product specifying thermal and sample variance over the 2D grid."""
        # set up blank arrays/dictionaries
        sense = {"sample": {}, "thermal": {}, "both": {}}

        # loop over uv_coverage to calculate k_pr
        nonzero = np.where(self.uv_coverage > 0)
        for iu, iv in tqdm.tqdm(
            zip(nonzero[1], nonzero[0]),
            desc="calculating 2D sensitivity",
            unit="uv-bins",
            disable=not config.PROGRESS,
            total=len(nonzero[1]),
        ):
            u, v = self.observation.ugrid[iu], self.observation.ugrid[iv]
            trms = self.observation.Trms[iv, iu]

            if np.isinf(trms):
                continue

            umag = np.sqrt(u**2 + v**2)
            k_perp = umag * conv.dk_du(
                self.observation.redshift,
                self.cosmo,
                approximate=self.observation.use_approximate_cosmo,
            )

            hor = self.horizon_limit(umag)

            if k_perp not in sense["thermal"]:
                sense["thermal"][k_perp] = (
                    np.zeros(len(self.observation.kparallel)) / un.mK**4
                )
                sense["sample"][k_perp] = (
                    np.zeros(len(self.observation.kparallel)) / un.mK**4
                )
                sense["both"][k_perp] = (
                    np.zeros(len(self.observation.kparallel)) / un.mK**4
                )

            # Exclude parallel modes dominated by foregrounds
            kpars = self.observation.kparallel[self.observation.kparallel >= hor]

            if not len(kpars):
                continue

            start = np.where(self.observation.kparallel >= hor)[0][0]
            n_inds = (self.observation.kparallel.size - 1) // 2 + 1
            inds = np.arange(start=start, stop=n_inds)

            thermal = self.thermal_noise(kpars, k_perp, trms)
            sample = self.sample_noise(kpars, k_perp)

            # The following assumes that the power spectra are averaged with inverse
            # variance weighting.
            t = 1.0 / thermal**2
            s = 1.0 / sample**2
            ts = 1.0 / (thermal + sample) ** 2
            sense["thermal"][k_perp][inds] += t
            sense["thermal"][k_perp][-inds] += t
            sense["sample"][k_perp][inds] += s
            sense["sample"][k_perp][-inds] += s
            sense["both"][k_perp][inds] += ts
            sense["both"][k_perp][-inds] += ts

        return sense

    @lru_cache()
    def calculate_sensitivity_2d(
        self, thermal: bool = True, sample: bool = True
    ) -> dict[tp.Wavenumber, tp.Delta]:
        """
        Calculate power spectrum sensitivity for a grid of cylindrical k modes.

        Parameters
        ----------
        thermal : bool, optional
            Whether to calculate thermal contribution to the sensitivity
        sample : bool, optional
            Whether to calculate sample variance contribution to sensitivity.

        Returns
        -------
        dict :
            Keys are cylindrical kperp values and values are arrays aligned with
            `observation.kparallel`, defining uncertainty in mK^2.
        """
        if thermal and sample:
            logger.info("Getting Combined Variance")
            sense = self._nsamples_2d["both"]
        elif thermal:
            logger.info("Getting Thermal Variance")
            sense = self._nsamples_2d["thermal"]
        elif sample:
            logger.info("Getting Sample Variance")
            sense = self._nsamples_2d["sample"]
        else:
            raise ValueError("Either thermal or sample must be True")

        # errors were added in inverse quadrature, now need to invert and take
        # square root to have error bars; also divide errors by number of indep. fields
        final_sense = {}
        for k_perp in sense.keys():
            mask = sense[k_perp] > 0
            if self.systematics_mask is not None:
                mask &= self.systematics_mask(k_perp, self.observation.kparallel)

            if not np.any(mask):
                continue

            final_sense[k_perp] = np.inf * np.ones(len(mask)) * un.mK**2
            if thermal:
                total_std = thermal_std = 1 / np.sqrt(
                    self._nsamples_2d["thermal"][k_perp][mask]
                    * self.observation.n_lst_bins
                )
            if sample:
                total_std = sample_std = 1 / np.sqrt(
                    self._nsamples_2d["sample"][k_perp][mask]
                    * (
                        self.observation.time_per_day
                        / self.observation.beam_crossing_time
                    ).to("")
                )
            if thermal and sample:
                total_std = thermal_std + sample_std

            final_sense[k_perp][mask] = total_std

        return final_sense

    def calculate_sensitivity_2d_grid(
        self,
        kperp_edges: tp.Wavenumber,
        kpar_edges: tp.Wavenumber,
        thermal: bool = True,
        sample: bool = True,
    ) -> tp.Delta:
        """Calculate the 2D cylindrical sensitivity on a grid of kperp/kpar.

        Parameters
        ----------
        kperp_edges
            The edges of the bins in kperp.
        kpar_edges
            The edges of the bins in kpar.
        """
        sense2d_inv = np.zeros((len(kperp_edges) - 1, len(kpar_edges) - 1)) << (
            1 / un.mK**4
        )
        sense = self.calculate_sensitivity_2d(thermal=thermal, sample=sample)

        assert np.all(np.diff(kperp_edges) > 0)
        assert np.all(np.diff(kpar_edges) > 0)

        for k_perp in tqdm.tqdm(
            sense.keys(),
            desc="averaging to 2D grid",
            unit="kperp-bins",
            disable=not config.PROGRESS,
        ):
            if k_perp < kperp_edges[0] or k_perp >= kperp_edges[-1]:
                continue

            # Get the kperp bin it's in.
            kperp_indx = np.where(k_perp >= kperp_edges)[0][-1]

            kpar_indx = np.digitize(self.observation.kparallel, kpar_edges) - 1
            good_ks = kpar_indx >= 0
            good_ks &= kpar_indx < len(kpar_edges) - 1

            sense2d_inv[kperp_indx][kpar_indx[good_ks]] += (
                1.0 / sense[k_perp][good_ks] ** 2
            )

        # invert errors and take square root again for final answer
        sense2d = np.ones(sense2d_inv.shape) * un.mK**2 * np.inf
        mask = sense2d_inv > 0
        sense2d[mask] = 1 / np.sqrt(sense2d_inv[mask])
        return sense2d

    def horizon_limit(self, umag: float) -> tp.Wavenumber:
        """
        Calculate a horizon limit, with included buffer, if appropriate.

        Parameters
        ----------
        umag : float
            Baseline length (in wavelengths) at which to compute the horizon limit.

        Returns
        -------
        float :
            Horizon limit, in h/Mpc.
        """
        horizon = (
            conv.dk_deta(
                self.observation.redshift,
                self.cosmo,
                approximate=self.observation.use_approximate_cosmo,
            )
            * umag
            / self.observation.frequency
        )
        # calculate horizon limit for baseline of length umag
        if self.foreground_model in ["moderate", "pessimistic"]:
            return horizon + self.horizon_buffer
        elif self.foreground_model in ["optimistic"]:
            return horizon * np.sin(self.observation.observatory.beam.first_null / 2)

    def _average_sense_to_1d(
        self, sense: dict[tp.Wavenumber, tp.Delta], k1d: tp.Wavenumber | None = None
    ) -> tp.Delta:
        """Bin 2D sensitivity down to 1D."""
        sense1d_inv = np.zeros(len(self.k1d)) / un.mK**4
        if k1d is None:
            k1d = self.k1d

        for k_perp in tqdm.tqdm(
            sense.keys(),
            desc="averaging to 1D",
            unit="kperp-bins",
            disable=not config.PROGRESS,
        ):
            k = np.sqrt(self.observation.kparallel**2 + k_perp**2)

            good_ks = k >= k1d.min()
            good_ks &= k < k1d.max()

            for cnt, kbin in enumerate(ut.find_nearest(k1d, k[good_ks])):
                sense1d_inv[kbin] += 1.0 / sense[k_perp][good_ks][cnt] ** 2

        # invert errors and take square root again for final answer
        sense1d = np.ones(sense1d_inv.shape) * un.mK**2 * np.inf
        mask = sense1d_inv > 0
        sense1d[mask] = 1 / np.sqrt(sense1d_inv[mask])
        return sense1d

    @lru_cache()
    def calculate_sensitivity_1d(
        self, thermal: bool = True, sample: bool = True
    ) -> tp.Delta:
        """Calculate a 1D sensitivity curve.

        Parameters
        ----------
        thermal
            Whether to calculate thermal contribution to the sensitivity
        sample
            Whether to calculate sample variance contribution to sensitivity.

        Returns
        -------
        array :
            1D array with units mK^2... the variance of spherical k modes.
        """
        sense = self.calculate_sensitivity_2d(thermal=thermal, sample=sample)
        return self._average_sense_to_1d(sense)

    def calculate_sensitivity_1d_binned(self, k: tp.Wavenumber, **kwargs):
        """Calculate the 1D sensitivity at arbitrary k-bins."""
        sense2d = self.calculate_sensitivity_2d(**kwargs)
        return self._average_sense_to_1d(sense2d, k1d=k)

    @property
    def delta_squared(self) -> tp.Delta:
        """The fiducial 21cm power spectrum evaluated at :attr:`k1d`."""
        k = self.k1d.to_value(
            littleh / un.Mpc if self.theory_model.use_littleh else un.Mpc**-1,
            with_H0(self.cosmo.H0),
        )
        return self.theory_model.delta_squared(self.observation.redshift, k)

    @lru_cache()
    def calculate_significance(
        self, thermal: bool = True, sample: bool = True
    ) -> float:
        """
        Calculate significance of a detection of the default cosmological power spectrum.

        Parameters
        ----------
        thermal : bool, optional
            Whether to calculate thermal contribution to the sensitivity
        sample : bool, optional
            Whether to calculate sample variance contribution to sensitivity.

        Returns
        -------
        float :
            Significance of detection (in units of sigma).
        """
        sense1d = self.calculate_sensitivity_1d(thermal=thermal, sample=sample)

        snr = self.delta_squared / sense1d
        return np.sqrt(float(np.dot(snr, snr.T)))

    def plot_sense_2d(self, sense2d: dict[tp.Wavenumber, tp.Delta]):
        # sourcery skip: raise-from-previous-error
        """Create a colormap plot of the sensitivity un UV bins."""
        try:
            import matplotlib.pyplot as plt
        except ImportError:  # pragma: no cover
            raise ImportError("matplotlib is required to make plots...")

        keys = sorted(sense2d.keys())
        x = np.array([v.value for v in keys])
        x = (
            np.repeat(x, len(self.observation.kparallel))
            .reshape((len(x), len(self.observation.kparallel)))
            .T
        )
        y = np.fft.fftshift(
            np.repeat(self.observation.kparallel.value, x.shape[1]).reshape(
                (len(self.observation.kparallel), x.shape[1])
            )
        )
        z = np.array([np.fft.fftshift(sense2d[key]) for key in keys]).T

        plt.pcolormesh(x, y, np.log10(z))
        cbar = plt.colorbar()
        cbar.set_label(r"$\log_{10} \delta \Delta^2$ [mK^2]", fontsize=14)
        plt.xlabel(r"$k_\perp$ [h/Mpc]", fontsize=14)
        plt.ylabel(r"$k_{||}$ [h/Mpc]", fontsize=14)

    def write(
        self,
        filename: str | Path,
        thermal: bool = True,
        sample: bool = True,
        prefix: str = None,
        direc: str | Path = ".",
    ) -> Path:
        """Save sensitivity results to HDF5 file.

        Returns
        -------
        filename
            The path to the file that is written.
        """
        out = self._get_all_sensitivity_combos(thermal, sample)
        prefix = f"{prefix}_" if prefix else ""
        if filename is None:
            filename = Path(
                f"{prefix}{self.foreground_model}_{self.observation.frequency:.3f}.h5".replace(
                    " ", ""
                )
            )
        else:
            filename = Path(filename)

        if direc is not None:
            filename = Path(direc) / filename

        logger.info(f"Writing sensitivies to '{filename}'")
        with h5py.File(filename, "w") as fl:
            # TODO: We should be careful to try and write everything into this file
            # i.e. all the parameters etc.

            for k, v in out.items():
                fl[k] = v
                fl[k.replace("noise", "snr")] = self.delta_squared / v

            fl["k"] = self.k1d.to("1/Mpc", with_H0(self.cosmo.H0)).value
            fl["delta_squared"] = self.delta_squared

            fl.attrs["total_snr"] = self.calculate_significance()
            fl.attrs["foreground_model"] = self.foreground_model
            fl.attrs["horizon_buffer"] = self.horizon_buffer
            fl.attrs["k_unit"] = "1/Mpc"

        return filename

    def plot_sense_1d(self, sample: bool = True, thermal: bool = True):
        """Create a plot of the sensitivity in 1D k-bins."""
        try:
            import matplotlib.pyplot as plt
        except ImportError:  # pragma: no cover
            raise ImportError("matplotlib is required to make plots...")

        out = self._get_all_sensitivity_combos(thermal, sample)
        for key, value in out.items():
            plt.plot(self.k1d, value, label=key)
            plt.xscale("log")
            plt.yscale("log")
            plt.xlabel("k [h/Mpc]")
            plt.ylabel(r"$\Delta^2_N \  [{\rm mK}^2$")
            plt.legend()
            plt.title(f"z={conv.f2z(self.observation.frequency):.2f}")

        return plt.gcf()

    def _get_all_sensitivity_combos(
        self, thermal: bool, sample: bool
    ) -> dict[str, tp.Delta]:
        result = {}
        if thermal:
            result["thermal_noise"] = self.calculate_sensitivity_1d(sample=False)
        if sample:
            result["sample_noise"] = self.calculate_sensitivity_1d(
                thermal=False, sample=True
            )

        if thermal and sample:
            result["sample+thermal_noise"] = self.calculate_sensitivity_1d(
                thermal=True, sample=True
            )

        return result<|MERGE_RESOLUTION|>--- conflicted
+++ resolved
@@ -98,7 +98,6 @@
         """Clone the object with new parameters."""
         return attr.evolve(self, **kwargs)
 
-<<<<<<< HEAD
     def at_frequency(self, frequency: un.Quantity[un.MHz]) -> Sensitivity:
         """Return a new object at a new frequency."""
         return self.clone(
@@ -109,8 +108,6 @@
             )
         )
 
-=======
->>>>>>> 868e1743
     @property
     def cosmo(self) -> LambdaCDM:
         """The cosmology to use in the sensitivity calculations."""
@@ -147,13 +144,6 @@
         A function that takes a single kperp and an array of kpar, and returns a boolean
         array specifying which of the k's are useable after accounting for systematics.
         that is, it returns False for k's affected by systematics.
-<<<<<<< HEAD
-    taper
-        A frequency taper function used to ensure smoothness of a Fourier transform
-        over frequency. This reduces the effective amount of data actually used
-=======
-
->>>>>>> 868e1743
     """
 
     horizon_buffer: tp.Wavenumber = attr.ib(default=0.1 * littleh / un.Mpc)
@@ -163,7 +153,6 @@
     theory_model: TheoryModel = attr.ib()
 
     systematics_mask: Callable | None = attr.ib(None)
-    taper: Callable | None = attr.ib(None)
 
     @horizon_buffer.validator
     def _horizon_buffer_validator(self, att, val):
