--- conflicted
+++ resolved
@@ -216,7 +216,6 @@
     low_aa4 = LowSubArray(subarray_type="AA4")
     assert obs.antpos.shape == low_aa4.array_config.xyz.data.shape
     obs = Observatory.from_ska(
-<<<<<<< HEAD
             subarray_type="custom",
             array_type="low",
             Trcv=100.0 * units.K,
@@ -224,15 +223,6 @@
             custom_stations="C*,E1-*",
             exclude_stations="C1,C2",
         )
-=======
-        subarray_type="custom",
-        array_type="low",
-        Trcv=100.0 * un.K,
-        frequency=150.0 * un.MHz,
-        custom_stations="C*,E1-*",
-        exclude_stations="C1,C2",
-    )
->>>>>>> 43b04b61
     low_custom = LowSubArray(
         subarray_type="custom", custom_stations="C*,E1-*", exclude_stations="C1,C2"
     )  # selects all core stations and 6 stations in the E1 cluster and exclude core stations C1 and C2
