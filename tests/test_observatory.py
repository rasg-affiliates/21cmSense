"""Test the observatory module."""

import re
from pathlib import Path

import numpy as np
import pytest
import pyuvdata
from astropy import units
from astropy.coordinates import EarthLocation

from py21cmsense import Observatory
from py21cmsense.baseline_filters import BaselineRange
from py21cmsense.beam import GaussianBeam
from py21cmsense.data import PATH


@pytest.fixture(scope="module")
def bm():
    return GaussianBeam(frequency=150.0 * units.MHz, dish_size=14 * units.m)


def test_antpos(bm):
    a = Observatory(antpos=np.zeros((10, 3)) * units.m, beam=bm)
    assert a.antpos.unit == units.m

    assert np.all(a.baselines_metres == 0)

    # If bad units given, should raise error.
    with pytest.raises(units.UnitConversionError):
        Observatory(antpos=np.zeros((10, 3)) * units.s, beam=bm)

    # Need more than one antenna
    with pytest.raises(ValueError, match="antpos must have at least two antennas"):
        Observatory(antpos=np.zeros((1, 3)) * units.m, beam=bm)

    with pytest.raises(ValueError, match="antpos must be a 2D array"):
        Observatory(antpos=np.zeros(10) * units.m, beam=bm)

    with pytest.raises(ValueError, match=re.escape("antpos must have shape (Nants, 3)")):
        Observatory(antpos=np.zeros((10, 2)) * units.m, beam=bm)


def test_observatory_class(bm):
    a = Observatory(antpos=np.zeros((3, 3)) * units.m, beam=bm)
    b = a.clone()
    assert a == b


def test_Trcv(bm):
    a = Observatory(antpos=np.zeros((3, 3)) * units.m, beam=bm, Trcv=10 * units.mK)
    assert a.Trcv.unit == units.mK


def test_Trcv_func(bm):
    a = Observatory(
        antpos=np.zeros((3, 3)) * units.m,
        beam=bm,
        Trcv=lambda f: (f / units.MHz) * 10 * units.mK,
    )
    assert a.Trcv(7 * units.Hz).unit.is_equivalent(units.K)


def test_Trcv_func_bad(bm):
    with pytest.raises(ValueError, match="Trcv function must return a temperature"):
        Observatory(antpos=np.zeros((3, 3)) * units.m, beam=bm, Trcv=lambda f: 3)


def test_observatory(bm):
    a = Observatory(antpos=np.zeros((3, 3)) * units.m, beam=bm)
    assert a.frequency == bm.frequency
    assert a.baselines_metres.shape == (3, 3, 3)
    assert (a.baselines_metres * a.metres_to_wavelengths).unit == units.dimensionless_unscaled
    assert a.baseline_lengths.shape == (3, 3)
    assert np.all(a.baseline_lengths == 0)

    b = Observatory(antpos=np.array([[0, 0, 0], [1, 0, 0], [3, 0, 0]]) * units.m, beam=bm)
    assert units.isclose(b.shortest_baseline / b.metres_to_wavelengths, 1 * units.m, rtol=1e-3)
    assert units.isclose(b.longest_baseline / b.metres_to_wavelengths, 3 * units.m, rtol=1e-3)
    assert b.observation_duration < 1 * units.day
    assert len(b.get_redundant_baselines()) == 6  # including swapped ones
    with pytest.raises(AssertionError):
        b.time_offsets_from_obs_int_time(b.observation_duration * 1.1)

    assert len(b.time_offsets_from_obs_int_time(b.observation_duration / 1.05)) == 2
    assert units.isclose(
        b.longest_used_baseline() / b.metres_to_wavelengths, 3 * units.m, rtol=1e-3
    )


def test_grid_baselines(bm):
    rng = np.random.default_rng(1234)
    a = Observatory(antpos=rng.normal(loc=0, scale=50, size=(20, 3)) * units.m, beam=bm)
    bl_groups = a.get_redundant_baselines()
    bl_coords = a.baseline_coords_from_groups(bl_groups)
    bl_counts = a.baseline_weights_from_groups(bl_groups)

    grid0 = a.grid_baselines(coherent=True)
    grid1 = a.grid_baselines(coherent=True, baselines=bl_coords, weights=bl_counts)
    assert np.allclose(grid0, grid1)


def test_min_max_antpos(bm):
    a = Observatory(
        antpos=np.array([np.linspace(0, 50, 11), np.zeros(11), np.zeros(11)]).T * units.m,
        beam=bm,
        min_antpos=7 * units.m,
    )

    assert len(a.antpos) == 9

    a = Observatory(
        antpos=np.array([np.linspace(0, 50, 11), np.zeros(11), np.zeros(11)]).T * units.m,
        beam=bm,
        max_antpos=10 * units.m,
    )

    assert len(a.antpos) == 2


def test_from_uvdata(bm):
    uv = pyuvdata.UVData()
    uv.telescope.antenna_positions = (
        np.array([[0, 0, 0], [0, 1, 0], [1, 0, 0], [40, 0, 40]]) * units.m
    )
    uv.telescope.location = [x.value for x in EarthLocation.from_geodetic(0, 0).to_geocentric()]
    uv.telescope.antenna_positions = (
        np.array([[0, 0, 0], [0, 1, 0], [1, 0, 0], [40, 0, 40]]) * units.m
    )
    uv.telescope.location = EarthLocation.from_geodetic(0, 0)

    a = Observatory.from_uvdata(uvdata=uv, beam=bm)
    assert np.all(a.antpos == uv.telescope.antenna_positions)


def test_different_antpos_loaders(tmp_path: Path):
    antpos = np.array([[0, 0, 0], [14, 0, 0], [28, 0, 0], [70, 0, 0]])

    np.save(tmp_path / "antpos.npy", antpos)
    np.savetxt(tmp_path / "antpos.txt", antpos)

    beamtxt = """
    beam:
        class: GaussianBeam
        frequency: !astropy.units.Quantity
            unit: !astropy.units.Unit {unit: MHz}
            value: 150
        dish_size: !astropy.units.Quantity
            unit: !astropy.units.Unit {unit: m}
            value: 14.0
    """

    yamlnpy = f"""
    antpos: !astropy.units.Quantity
        unit: !astropy.units.Unit {{unit: m}}
        value: !npy {tmp_path}/antpos.npy
    {beamtxt}
    """

    with open(tmp_path / "npy.yml", "w") as fl:
        fl.write(yamlnpy)

    obsnpy = Observatory.from_yaml(tmp_path / "npy.yml")

    yamltxt = f"""
    antpos: !astropy.units.Quantity
        unit: !astropy.units.Unit {{unit: m}}
        value: !txt {tmp_path}/antpos.txt
    {beamtxt}
    """
    with open(tmp_path / "txt.yml", "w") as fl:
        fl.write(yamltxt)

    obstxt = Observatory.from_yaml(tmp_path / "txt.yml")

    assert obsnpy == obstxt


def test_longest_used_baseline(bm):
    a = Observatory(antpos=np.array([[0, 0, 0], [1, 0, 0], [2, 0, 0]]) * units.m, beam=bm)

    assert np.isclose(a.longest_used_baseline() / a.metres_to_wavelengths, 2 * units.m, atol=1e-3)
    assert np.isclose(
        a.longest_used_baseline(bl_max=1.5 * units.m) / a.metres_to_wavelengths,
        1 * units.m,
        atol=1e-4,
    )


def test_from_yaml(bm):
    rng = np.random.default_rng(1234)
    obs = Observatory.from_yaml(
        {
            "antpos": rng.random((20, 3)) * units.m,
            "beam": {
                "class": "GaussianBeam",
                "frequency": 150 * units.MHz,
                "dish_size": 14 * units.m,
            },
        }
    )
    assert obs.beam == bm

    with pytest.raises(ValueError, match="yaml_file must be a string filepath"):
        Observatory.from_yaml(3)


def test_from_ska():
<<<<<<< HEAD
    Observatory.from_ska(subarray_type="AA*", array_type="low", frequency=300.*units.MHz)
    Observatory.from_ska(subarray_type="AA*", array_type="mid", frequency=300.*units.MHz)
    Observatory.from_ska(subarray_type="AA4", array_type="low", frequency=300.*units.MHz)
=======
    ska = Observatory.from_ska(subarray_type="AA*", array_type="low", frequency=300.0 * units.MHz)
    ska = Observatory.from_ska(subarray_type="AA*", array_type="mid", frequency=300.0 * units.MHz)
    ska = Observatory.from_ska(subarray_type="AA4", array_type="low", frequency=300.0 * units.MHz)

>>>>>>> c9de4803

def test_get_redundant_baselines(bm):
    a = Observatory(antpos=np.array([[0, 0, 0], [1, 0, 0], [2, 0, 0]]) * units.m, beam=bm)

    reds = a.get_redundant_baselines()
    assert len(reds) == 4  # len-1, len-2 and backwards

    reds = a.get_redundant_baselines(baseline_filters=BaselineRange(bl_max=1.5 * units.m))
    assert len(reds) == 2  # len-1


def test_no_up_coordinate(tmp_path: Path):
    mwafl = PATH / "antpos" / "mwa_phase2_compact_antpos.txt"
    enu = np.genfromtxt(mwafl)

    # Save with only EN coordinates
    with open(tmp_path / "mwa_antpos.txt", "w") as fl:
        np.savetxt(fl, enu[:, :2])

    new_yaml = f"""
antpos: !astropy.units.Quantity
  value: !txt "{tmp_path}/mwa_antpos.txt"
  unit: !astropy.units.Unit {{unit: m}}
beam:
  class: GaussianBeam
  frequency: !astropy.units.Quantity
    unit: !astropy.units.Unit {{unit: MHz}}
    value: 150
  dish_size: !astropy.units.Quantity
    unit: !astropy.units.Unit {{unit: m}}
    value: 35
latitude: !astropy.units.Quantity
  unit: !astropy.units.Unit {{unit: rad}}
  value: -0.4681819
Trcv: !astropy.units.Quantity
  unit: !astropy.units.Unit {{unit: K}}
  value: 100
"""

    with open(tmp_path / "mwa.yaml", "w") as fl:
        fl.write(new_yaml)

    obs = Observatory.from_yaml(tmp_path / "mwa.yaml")
    assert np.all(obs.antpos[:, 2] == 0)


def test_setting_freq_in_profile():
    obs = Observatory.from_profile("MWA-PhaseII", frequency=75 * units.MHz)
    assert obs.frequency == 75 * units.MHz<|MERGE_RESOLUTION|>--- conflicted
+++ resolved
@@ -206,16 +206,9 @@
 
 
 def test_from_ska():
-<<<<<<< HEAD
     Observatory.from_ska(subarray_type="AA*", array_type="low", frequency=300.*units.MHz)
     Observatory.from_ska(subarray_type="AA*", array_type="mid", frequency=300.*units.MHz)
     Observatory.from_ska(subarray_type="AA4", array_type="low", frequency=300.*units.MHz)
-=======
-    ska = Observatory.from_ska(subarray_type="AA*", array_type="low", frequency=300.0 * units.MHz)
-    ska = Observatory.from_ska(subarray_type="AA*", array_type="mid", frequency=300.0 * units.MHz)
-    ska = Observatory.from_ska(subarray_type="AA4", array_type="low", frequency=300.0 * units.MHz)
-
->>>>>>> c9de4803
 
 def test_get_redundant_baselines(bm):
     a = Observatory(antpos=np.array([[0, 0, 0], [1, 0, 0], [2, 0, 0]]) * units.m, beam=bm)
