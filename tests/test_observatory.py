"""Test the observatory module."""

import re
from pathlib import Path

import numpy as np
import pytest
import pyuvdata
from astropy import units
from astropy.coordinates import EarthLocation
from py21cmsense import Observatory
from py21cmsense.baseline_filters import BaselineRange
from py21cmsense.beam import GaussianBeam
from py21cmsense.data import PATH


@pytest.fixture(scope="module")
def bm():
    return GaussianBeam(frequency=150.0 * units.MHz, dish_size=14 * units.m)


def test_antpos(bm):
    a = Observatory(antpos=np.zeros((10, 3)) * units.m, beam=bm)
    assert a.antpos.unit == units.m

    assert np.all(a.baselines_metres == 0)

    # If bad units given, should raise error.
    with pytest.raises(units.UnitConversionError):
        Observatory(antpos=np.zeros((10, 3)) * units.s, beam=bm)

    # Need more than one antenna
    with pytest.raises(ValueError, match="antpos must have at least two antennas"):
        Observatory(antpos=np.zeros((1, 3)) * units.m, beam=bm)

    with pytest.raises(ValueError, match="antpos must be a 2D array"):
        Observatory(antpos=np.zeros(10) * units.m, beam=bm)

    with pytest.raises(ValueError, match=re.escape("antpos must have shape (Nants, 3)")):
        Observatory(antpos=np.zeros((10, 2)) * units.m, beam=bm)


def test_observatory_class(bm):
    a = Observatory(antpos=np.zeros((3, 3)) * units.m, beam=bm)
    b = a.clone()
    assert a == b


def test_Trcv(bm):
    a = Observatory(antpos=np.zeros((3, 3)) * units.m, beam=bm, Trcv=10 * units.mK)
    assert a.Trcv.unit == units.mK


def test_Trcv_func(bm):
    a = Observatory(
        antpos=np.zeros((3, 3)) * units.m,
        beam=bm,
        Trcv=lambda f: (f / units.MHz) * 10 * units.mK,
    )
    assert a.Trcv(7 * units.Hz).unit.is_equivalent(units.K)


def test_Trcv_func_bad(bm):
    with pytest.raises(ValueError, match="Trcv function must return a temperature"):
        Observatory(antpos=np.zeros((3, 3)) * units.m, beam=bm, Trcv=lambda f: 3)


def test_observatory(bm):
    a = Observatory(antpos=np.zeros((3, 3)) * units.m, beam=bm)
    assert a.frequency == bm.frequency
    assert a.baselines_metres.shape == (3, 3, 3)
    assert (a.baselines_metres * a.metres_to_wavelengths).unit == units.dimensionless_unscaled
    assert a.baseline_lengths.shape == (3, 3)
    assert np.all(a.baseline_lengths == 0)

    b = Observatory(antpos=np.array([[0, 0, 0], [1, 0, 0], [3, 0, 0]]) * units.m, beam=bm)
    assert units.isclose(b.shortest_baseline / b.metres_to_wavelengths, 1 * units.m, rtol=1e-3)
    assert units.isclose(b.longest_baseline / b.metres_to_wavelengths, 3 * units.m, rtol=1e-3)
    assert b.observation_duration < 1 * units.day
    assert len(b.get_redundant_baselines()) == 6  # including swapped ones
    with pytest.raises(AssertionError):
        b.time_offsets_from_obs_int_time(b.observation_duration * 1.1)

    assert len(b.time_offsets_from_obs_int_time(b.observation_duration / 1.05)) == 2
    assert units.isclose(
        b.longest_used_baseline() / b.metres_to_wavelengths, 3 * units.m, rtol=1e-3
    )


def test_grid_baselines(bm):
    rng = np.random.default_rng(1234)
    a = Observatory(antpos=rng.normal(loc=0, scale=50, size=(20, 3)) * units.m, beam=bm)
    bl_groups = a.get_redundant_baselines()
    bl_coords = a.baseline_coords_from_groups(bl_groups)
    bl_counts = a.baseline_weights_from_groups(bl_groups)

    grid0 = a.grid_baselines(coherent=True)
    grid1 = a.grid_baselines(coherent=True, baselines=bl_coords, weights=bl_counts)
    assert np.allclose(grid0, grid1)


def test_min_max_antpos(bm):
    a = Observatory(
        antpos=np.array([np.linspace(0, 50, 11), np.zeros(11), np.zeros(11)]).T * units.m,
        beam=bm,
        min_antpos=7 * units.m,
    )

    assert len(a.antpos) == 9

    a = Observatory(
        antpos=np.array([np.linspace(0, 50, 11), np.zeros(11), np.zeros(11)]).T * units.m,
        beam=bm,
        max_antpos=10 * units.m,
    )

    assert len(a.antpos) == 2


def test_from_uvdata(bm):
    uv = pyuvdata.UVData()
<<<<<<< HEAD
    uv.telescope.antenna_positions = np.array([[0, 0, 0], [0, 1, 0], [1, 0, 0], [40, 0, 40]]) * units.m
    uv.telescope.telescope_location = [x.value for x in EarthLocation.from_geodetic(0, 0).to_geocentric()]
=======
    uv.telescope.antenna_positions = (
        np.array([[0, 0, 0], [0, 1, 0], [1, 0, 0], [40, 0, 40]]) * units.m
    )
    uv.telescope_location = [x.value for x in EarthLocation.from_geodetic(0, 0).to_geocentric()]
>>>>>>> 0c01271c

    a = Observatory.from_uvdata(uvdata=uv, beam=bm)
    assert np.all(a.antpos == uv.telescope.antenna_positions)


def test_different_antpos_loaders(tmp_path: Path):
    antpos = np.array([[0, 0, 0], [14, 0, 0], [28, 0, 0], [70, 0, 0]])

    np.save(tmp_path / "antpos.npy", antpos)
    np.savetxt(tmp_path / "antpos.txt", antpos)

    beamtxt = """
    beam:
        class: GaussianBeam
        frequency: !astropy.units.Quantity
            unit: !astropy.units.Unit {unit: MHz}
            value: 150
        dish_size: !astropy.units.Quantity
            unit: !astropy.units.Unit {unit: m}
            value: 14.0
    """

    yamlnpy = f"""
    antpos: !astropy.units.Quantity
        unit: !astropy.units.Unit {{unit: m}}
        value: !npy {tmp_path}/antpos.npy
    {beamtxt}
    """

    with open(tmp_path / "npy.yml", "w") as fl:
        fl.write(yamlnpy)

    obsnpy = Observatory.from_yaml(tmp_path / "npy.yml")

    yamltxt = f"""
    antpos: !astropy.units.Quantity
        unit: !astropy.units.Unit {{unit: m}}
        value: !txt {tmp_path}/antpos.txt
    {beamtxt}
    """
    with open(tmp_path / "txt.yml", "w") as fl:
        fl.write(yamltxt)

    obstxt = Observatory.from_yaml(tmp_path / "txt.yml")

    assert obsnpy == obstxt


def test_longest_used_baseline(bm):
    a = Observatory(antpos=np.array([[0, 0, 0], [1, 0, 0], [2, 0, 0]]) * units.m, beam=bm)

    assert np.isclose(a.longest_used_baseline() / a.metres_to_wavelengths, 2 * units.m, atol=1e-3)
    assert np.isclose(
        a.longest_used_baseline(bl_max=1.5 * units.m) / a.metres_to_wavelengths,
        1 * units.m,
        atol=1e-4,
    )


def test_from_yaml(bm):
    rng = np.random.default_rng(1234)
    obs = Observatory.from_yaml(
        {
            "antpos": rng.random((20, 3)) * units.m,
            "beam": {
                "class": "GaussianBeam",
                "frequency": 150 * units.MHz,
                "dish_size": 14 * units.m,
            },
        }
    )
    assert obs.beam == bm

    with pytest.raises(ValueError, match="yaml_file must be a string filepath"):
        Observatory.from_yaml(3)


def test_get_redundant_baselines(bm):
    a = Observatory(antpos=np.array([[0, 0, 0], [1, 0, 0], [2, 0, 0]]) * units.m, beam=bm)

    reds = a.get_redundant_baselines()
    assert len(reds) == 4  # len-1, len-2 and backwards

    reds = a.get_redundant_baselines(baseline_filters=BaselineRange(bl_max=1.5 * units.m))
    assert len(reds) == 2  # len-1


def test_no_up_coordinate(tmp_path: Path):
    mwafl = PATH / "antpos" / "mwa_phase2_compact_antpos.txt"
    enu = np.genfromtxt(mwafl)

    # Save with only EN coordinates
    with open(tmp_path / "mwa_antpos.txt", "w") as fl:
        np.savetxt(fl, enu[:, :2])

    new_yaml = f"""
antpos: !astropy.units.Quantity
  value: !txt "{tmp_path}/mwa_antpos.txt"
  unit: !astropy.units.Unit {{unit: m}}
beam:
  class: GaussianBeam
  frequency: !astropy.units.Quantity
    unit: !astropy.units.Unit {{unit: MHz}}
    value: 150
  dish_size: !astropy.units.Quantity
    unit: !astropy.units.Unit {{unit: m}}
    value: 35
latitude: !astropy.units.Quantity
  unit: !astropy.units.Unit {{unit: rad}}
  value: -0.4681819
Trcv: !astropy.units.Quantity
  unit: !astropy.units.Unit {{unit: K}}
  value: 100
"""

    with open(tmp_path / "mwa.yaml", "w") as fl:
        fl.write(new_yaml)

    obs = Observatory.from_yaml(tmp_path / "mwa.yaml")
    assert np.all(obs.antpos[:, 2] == 0)


def test_setting_freq_in_profile():
    obs = Observatory.from_profile("MWA-PhaseII", frequency=75 * units.MHz)
    assert obs.frequency == 75 * units.MHz<|MERGE_RESOLUTION|>--- conflicted
+++ resolved
@@ -119,15 +119,12 @@
 
 def test_from_uvdata(bm):
     uv = pyuvdata.UVData()
-<<<<<<< HEAD
+    uv.telescope.antenna_positions = (
+        np.array([[0, 0, 0], [0, 1, 0], [1, 0, 0], [40, 0, 40]]) * units.m
+    )
+    uv.telescope_location = [x.value for x in EarthLocation.from_geodetic(0, 0).to_geocentric()]
     uv.telescope.antenna_positions = np.array([[0, 0, 0], [0, 1, 0], [1, 0, 0], [40, 0, 40]]) * units.m
     uv.telescope.telescope_location = [x.value for x in EarthLocation.from_geodetic(0, 0).to_geocentric()]
-=======
-    uv.telescope.antenna_positions = (
-        np.array([[0, 0, 0], [0, 1, 0], [1, 0, 0], [40, 0, 40]]) * units.m
-    )
-    uv.telescope_location = [x.value for x in EarthLocation.from_geodetic(0, 0).to_geocentric()]
->>>>>>> 0c01271c
 
     a = Observatory.from_uvdata(uvdata=uv, beam=bm)
     assert np.all(a.antpos == uv.telescope.antenna_positions)
