# -*- coding: utf-8 -*-
from __future__ import unicode_literals

import os
from datetime import datetime
from py21cmsense import __version__

extensions = [
    "sphinx.ext.autodoc",
    "sphinx.ext.autosummary",
    "sphinx.ext.coverage",
    "sphinx.ext.doctest",
    "sphinx.ext.extlinks",
    "sphinx.ext.ifconfig",
    "sphinx.ext.napoleon",
    "sphinx.ext.todo",
    "sphinx.ext.viewcode",
    "sphinx.ext.mathjax",
    "sphinx.ext.autosectionlabel",
    "numpydoc",
    "nbsphinx",
    "IPython.sphinxext.ipython_console_highlighting",
    "sphinx_design",
]
if os.getenv("SPELLCHECK"):
    extensions += ("sphinxcontrib.spelling",)
    spelling_show_suggestions = True
    spelling_lang = "en_US"

autosectionlabel_prefix_document = True

autosummary_generate = True
numpydoc_show_class_members = False

source_suffix = ".rst"
master_doc = "index"
project = "21cmSense"
year = str(datetime.now().year)
author = "Jonathan Pober and Steven Murray"
copyright = "{0}, {1}".format(year, author)
version = release = __version__
templates_path = ["templates"]

pygments_style = "trac"
extlinks = {
    "issue": ("https://github.com/steven-murray/21cmSense/issues/%s", "#"),
    "pr": ("https://github.com/steven-murray/21cmSense/pull/%s", "PR #"),
}

html_theme = "furo"

html_use_smartypants = True
html_last_updated_fmt = "%b %d, %Y"
html_split_index = False
<<<<<<< HEAD
html_sidebars = {"**": ["searchbox.html", "sourcelink.html"]}
html_short_title = "%s-%s" % (project, version)
=======

html_sidebars = {
    "**": [
        "sidebar/scroll-start.html",
        "sidebar/brand.html",
        "sidebar/search.html",
        "sidebar/navigation.html",
        "sidebar/ethical-ads.html",
        "sidebar/scroll-end.html",
    ]
}
html_short_title = f"{project}-{version}"
>>>>>>> 868e1743

napoleon_use_ivar = True
napoleon_use_rtype = False
napoleon_use_param = False

mathjax_path = (
    "https://cdn.jsdelivr.net/npm/mathjax@3/es5/tex-mml-chtml.js"
)

exclude_patterns = [
    "_build",
    "Thumbs.db",
    ".DS_Store",
    "templates",
    "**.ipynb_checkpoints",
]<|MERGE_RESOLUTION|>--- conflicted
+++ resolved
@@ -52,11 +52,6 @@
 html_use_smartypants = True
 html_last_updated_fmt = "%b %d, %Y"
 html_split_index = False
-<<<<<<< HEAD
-html_sidebars = {"**": ["searchbox.html", "sourcelink.html"]}
-html_short_title = "%s-%s" % (project, version)
-=======
-
 html_sidebars = {
     "**": [
         "sidebar/scroll-start.html",
@@ -68,7 +63,6 @@
     ]
 }
 html_short_title = f"{project}-{version}"
->>>>>>> 868e1743
 
 napoleon_use_ivar = True
 napoleon_use_rtype = False
